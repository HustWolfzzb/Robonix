import os
import yaml
from loguru import logger

class BaseNode:
    def __init__(self, cwd: str, name: str, version: str, author: str, startup_on_boot: bool, startup_command: str):
        """
        Args:
            cwd (str): The name of the base directory.
            name (str): The name of the base.
            version (str): The version of the base.
            author (str): The author of the base.
            startup_on_boot (bool): Whether the base should start on boot.
            startup_command (str): The command to start the base.
        """
        self.cwd = cwd
        self.name = name
        self.version = version
        self.author = author
        self.start_on_boot = startup_on_boot
        self.startup_command = startup_command

    def __str__(self):
        return f"BaseNode(cwd='{self.cwd}', name='{self.name}', version='{self.version}', author='{self.author}', start_on_boot='{self.start_on_boot}', startup_command='{self.startup_command}')"
    
    def __repr__(self):
        return f"BaseNode({self.name}_{self.version}, cwd='{self.cwd}')"

def get_node(entry,sub_dir_path) -> BaseNode:
    """
    Helper function to create a BaseNode object from a directory entry and its description.yml file.

    Args:
        entry (str): The name of the directory entry.
        sub_dir_path (str): The path to the subdirectory containing the description.yml file.

    Returns:
        BaseNode: An instance of BaseNode with details extracted from the description.yml file.
    """
    # Check if the entry is a directory
    if os.path.isdir(sub_dir_path):
        description_file_path = os.path.join(sub_dir_path, "description.yml")

        # Check if description.yml exists in the subdirectory
        if os.path.exists(description_file_path) and os.path.isfile(description_file_path):
            print(f"Found description.yml in: {sub_dir_path}")
            try:
                # Read and parse the YAML file
                with open(description_file_path, 'r', encoding='utf-8') as f:
                    data = yaml.safe_load(f)

                    base_info = BaseNode(
                        cwd=sub_dir_path,
                        name=data.get("name"),
                        version=data.get("version"),
                        author=data.get("author"),
                        startup_on_boot=data.get("start_on_boot", False),
                        startup_command=data.get("startup_command",None)
                    )
                    return base_info
            except yaml.YAMLError as e:
                print(f"Error parsing YAML file '{description_file_path}': {e}")
            except Exception as e:
                print(f"An unexpected error occurred while processing '{description_file_path}': {e}")
        else:
            print(f"Warning: No description.yml found in '{entry}' or it's not a file. Skipping.")
    else:
        print(f"Skipping non-directory entry: {entry}") # 可以打印非目录项
    return None


def get_node_details(target_path: str) -> list[BaseNode]:
    """
    Retrieves details (name, version, author, startup_command) from description.yml
    for each direct subdirectory within the 'base' folder.

    Args:
        project_root_path (str): The absolute or relative path to the project's root directory.

    Returns:
        list: A list of BaseNode objects. Each object represents a base package
              and contains its name, version, author, and startup_command as extracted
              from its description.yml. Returns an empty list if no 'base' directory
              or no valid description.yml files are found.
    """
    base_dir_path = target_path
    all_base_details = []

    if not os.path.exists(base_dir_path):
        logger.error(f"Error: The 'base' directory was not found at '{base_dir_path}'")
        return []
    if not os.path.isdir(base_dir_path):
        logger.error(f"Error: '{base_dir_path}' exists but is not a directory.")
        return []

    try:
        # List all entries in the 'base' directory
        all_entries = os.listdir(base_dir_path)

        for entry in all_entries:
            sub_dir_path = os.path.join(base_dir_path, entry)
<<<<<<< HEAD
            logger.info(f"Checking: {entry}")

            # Check if the entry is a directory
            if os.path.isdir(sub_dir_path):
                description_file_path = os.path.join(sub_dir_path, "description.yml")

                # Check if description.yml exists in the subdirectory
                if os.path.exists(description_file_path) and os.path.isfile(description_file_path):
                    logger.info(f"Found description.yml in: {sub_dir_path}")
                    try:
                        # Read and parse the YAML file
                        with open(description_file_path, 'r', encoding='utf-8') as f:
                            data = yaml.safe_load(f)

                            base_info = BaseNode(
                                cwd=sub_dir_path,
                                name=data.get("name"),
                                version=data.get("version"),
                                author=data.get("author"),
                                startup_on_boot=data.get("start_on_boot", False),
                                startup_command=data.get("startup_command")
                            )
                            all_base_details.append(base_info)

                    except yaml.YAMLError as e:
                        logger.error(f"Error parsing YAML file '{description_file_path}': {e}")
                    except Exception as e:
                        logger.error(f"An unexpected error occurred while processing '{description_file_path}': {e}")
                else:
                    logger.warning(f"Warning: No description.yml found in '{entry}' or it's not a file. Skipping.")
            else:
                logger.warning(f"Skipping non-directory entry: {entry}") # 可以打印非目录项

=======
            print(f"Checking: {entry}")
            base_info = get_node(entry, sub_dir_path)
            if base_info:
                all_base_details.append(base_info)
            else:
                print(f"No valid BaseNode found for entry: {entry}")
>>>>>>> ba69c693
    except Exception as e:
        logger.error(f"An error occurred while accessing '{base_dir_path}': {e}")
        return []

    return all_base_details

if __name__ == "__main__":
    import sys
    project_root_path = sys.argv[1]
    all_base_details = get_node_details(project_root_path)
    logger.info(all_base_details)
<|MERGE_RESOLUTION|>--- conflicted
+++ resolved
@@ -43,7 +43,7 @@
 
         # Check if description.yml exists in the subdirectory
         if os.path.exists(description_file_path) and os.path.isfile(description_file_path):
-            print(f"Found description.yml in: {sub_dir_path}")
+            logger.info(f"Found description.yml in: {sub_dir_path}")
             try:
                 # Read and parse the YAML file
                 with open(description_file_path, 'r', encoding='utf-8') as f:
@@ -59,13 +59,13 @@
                     )
                     return base_info
             except yaml.YAMLError as e:
-                print(f"Error parsing YAML file '{description_file_path}': {e}")
+                logger.error(f"Error parsing YAML file '{description_file_path}': {e}")
             except Exception as e:
-                print(f"An unexpected error occurred while processing '{description_file_path}': {e}")
+                logger.error(f"An unexpected error occurred while processing '{description_file_path}': {e}")
         else:
-            print(f"Warning: No description.yml found in '{entry}' or it's not a file. Skipping.")
+            logger.warning(f"No description.yml found in '{entry}' or it's not a file. Skipping.")
     else:
-        print(f"Skipping non-directory entry: {entry}") # 可以打印非目录项
+        logger.warning(f"Skipping non-directory entry: {entry}")
     return None
 
 
@@ -99,48 +99,12 @@
 
         for entry in all_entries:
             sub_dir_path = os.path.join(base_dir_path, entry)
-<<<<<<< HEAD
             logger.info(f"Checking: {entry}")
-
-            # Check if the entry is a directory
-            if os.path.isdir(sub_dir_path):
-                description_file_path = os.path.join(sub_dir_path, "description.yml")
-
-                # Check if description.yml exists in the subdirectory
-                if os.path.exists(description_file_path) and os.path.isfile(description_file_path):
-                    logger.info(f"Found description.yml in: {sub_dir_path}")
-                    try:
-                        # Read and parse the YAML file
-                        with open(description_file_path, 'r', encoding='utf-8') as f:
-                            data = yaml.safe_load(f)
-
-                            base_info = BaseNode(
-                                cwd=sub_dir_path,
-                                name=data.get("name"),
-                                version=data.get("version"),
-                                author=data.get("author"),
-                                startup_on_boot=data.get("start_on_boot", False),
-                                startup_command=data.get("startup_command")
-                            )
-                            all_base_details.append(base_info)
-
-                    except yaml.YAMLError as e:
-                        logger.error(f"Error parsing YAML file '{description_file_path}': {e}")
-                    except Exception as e:
-                        logger.error(f"An unexpected error occurred while processing '{description_file_path}': {e}")
-                else:
-                    logger.warning(f"Warning: No description.yml found in '{entry}' or it's not a file. Skipping.")
-            else:
-                logger.warning(f"Skipping non-directory entry: {entry}") # 可以打印非目录项
-
-=======
-            print(f"Checking: {entry}")
             base_info = get_node(entry, sub_dir_path)
             if base_info:
                 all_base_details.append(base_info)
             else:
-                print(f"No valid BaseNode found for entry: {entry}")
->>>>>>> ba69c693
+                logger.warning(f"No valid BaseNode found for entry: {entry}")
     except Exception as e:
         logger.error(f"An error occurred while accessing '{base_dir_path}': {e}")
         return []
